--- conflicted
+++ resolved
@@ -168,12 +168,7 @@
     std::vector<std::pair<T, T> > remap(remap_index.size());
     for (size_t i = 0; i < remap_index.size(); ++i) {
       if (args_array[remap_index[i].first] == nullptr) {
-<<<<<<< HEAD
-        LOG(FATAL) <<
-            "BackwardInplaceOption uses input that is returned by DeclareBackwardDependency";
-=======
         LOG(FATAL) << "BackwardInplaceOption not consistent with DeclareBackwardDependency";
->>>>>>> 0dbb4c3e
       }
       remap[i].first = *args_array[remap_index[i].first];
       remap[i].second = *static_cast<T*>(remap_index[i].second);
